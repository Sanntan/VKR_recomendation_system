--- conflicted
+++ resolved
@@ -99,7 +99,6 @@
     model_config = ConfigDict(from_attributes=True)
 
 
-<<<<<<< HEAD
 class FavoriteSchema(BaseModel):
     id: int
     student_id: UUID
@@ -117,8 +116,6 @@
     model_config = ConfigDict(from_attributes=True)
 
 
-=======
->>>>>>> 6daf849c
 class StudentProfileUpdateSchema(BaseModel):
     """
     Схема для обновления профильного вектора студента на основе компетенций.
@@ -151,8 +148,4 @@
                 raise ValueError(
                     f"Т-балл для '{competency_name}' должен быть в диапазоне 200-800, получено: {t_score}"
                 )
-<<<<<<< HEAD
         return v
-=======
-        return v
->>>>>>> 6daf849c
