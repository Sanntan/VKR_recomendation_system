--- conflicted
+++ resolved
@@ -3,10 +3,7 @@
 from src.core.database.models import Students
 from uuid import UUID
 from typing import Optional, Dict
-<<<<<<< HEAD
-=======
 import numpy as np
->>>>>>> 6daf849c
 
 def create_student(
     db: Session,
@@ -76,7 +73,6 @@
         student_id: ID студента
         embedding: Вектор профиля
     """
-<<<<<<< HEAD
     import json
     # Для SQLite конвертируем embedding в строку JSON
     # Проверяем тип колонки - если это String, значит SQLite
@@ -94,8 +90,6 @@
         # Если не можем определить, пробуем как строку (SQLite)
         embedding_value = json.dumps(embedding)
     
-=======
->>>>>>> 6daf849c
     stmt = (
         update(Students)
         .where(Students.id == student_id)
@@ -175,10 +169,7 @@
     """
     return db.get(Students, student_id)
 
-<<<<<<< HEAD
-=======
 
->>>>>>> 6daf849c
 def delete_student(db: Session, student_id: UUID):
     """
     Удаляет студента по ID.
